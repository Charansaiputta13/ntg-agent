﻿﻿@using NTG.Agent.Shared.Dtos.Chats
@using NTG.Agent.Shared.Dtos.Enums
@using NTG.Agent.Shared.Dtos.SharedConversations
@using NTG.Agent.WebClient.Client.Components.Shared
@inject ChatClient ChatClient
@inject NavigationManager Navigation
@inject ConversationClient ConversationClient
@inject SharedConversationClient SharedConversationClient
@inject ConversationState ConversationState
@inject IJSRuntime JSRuntime
@inject AuthenticationStateProvider AuthenticationStateProvider


@if (unauthorized)
{
    <div class="d-flex flex-column justify-content-center align-items-center" style="height: 70vh;">
        <h2 class="mb-4">Unauthorized</h2>
        <p class="text-muted">You are not authorized to view this conversation.</p>
        <button class="btn btn-primary" @onclick="@GoHome">Go to Home</button>
    </div>
}
else if (ConversationId.HasValue)
{
    @if (isAuthenticated)
    {
        <button id="share-conversation-btn" class="share-button" @onclick="() => ShowShareModal()" title="Share conversation">
            <i class="bi bi-share"></i>
        </button>
    }
    <div class="chat-container">
        @foreach (var item in chatHistory)
        {
            if (item.IsSystem)
            {
                <div class="p-2 w-100">
                    <EnhancedMarkdown Value="@item.Message" @ref="MarkdownSetValue"
                    CssClass="p-2 rounded rounded-4 border chat-response"></EnhancedMarkdown>
                    <div class="chat-actions mt-2 ms-2">
                        <button class="btn btn-sm btn-outline-secondary me-2" @onclick="@(() => ToggleLike(item))" title="Like">
                            <i
                            class="bi @(item.Reaction == ReactionType.Like ? "bi-hand-thumbs-up-fill" : "bi-hand-thumbs-up")"></i>
                        </button>
                        <button class="btn btn-sm btn-outline-secondary me-2" @onclick="@(() => ToggleDislike(item))"
                        title="Dislike">
                            <i
                            class="bi @(item.Reaction == ReactionType.Dislike ? "bi-hand-thumbs-down-fill" : "bi-hand-thumbs-down")"></i>
                        </button>
                        <button class="btn btn-sm btn-outline-secondary me-2" @onclick="@(() => ToggleComment(item))" title="Comment">
                            <i class="bi bi-chat-dots"></i>
                        </button>
                        <button class="btn btn-sm btn-outline-secondary" @onclick="@(() => ShowShareMessageModal(item))" title="Share this message">
                            <i class="bi bi-share"></i>
                        </button>
                    </div>
                    @if (showCommentFor == item.Id)
                    {
                        <div class="comment-section mt-2 ms-2">
                            <div class="input-group input-group-sm">
                                <input type="text" class="form-control" placeholder="Add a comment..." @bind="currentComment" />
                                <button class="btn btn-outline-primary" type="button" @onclick="@(() => SaveComment(item))">
                                    <i class="bi bi-check"></i>
                                </button>
                            </div>
                        </div>
                    }
                </div>
            }
            else
            {
                <div class="text-end p-2 w-100">
                    @if (!string.IsNullOrEmpty(item.ImageBase64))
                    {
                        <img src="data:@item.ImageContentType;base64,@item.ImageBase64"
                             class="img-fluid rounded shadow-sm"
                             style="max-width: 200px;" />
                    }
                    @if (!string.IsNullOrEmpty(item.Message))
                    {
                        <span class="text-white bg-primary p-2 rounded rounded-4">
                            @item.Message
                        </span>
                    }
                </div>
            }
        }
    </div>
    <div class="form-group row">
        <div class="col-8 col-md-6 col-sm-8 m-auto fixed-bottom" id="inputChatContainer">
            <div class="input-group mb-3">
                <label for="fileInput" class="btn btn-outline-secondary border-0 bg-transparent d-flex align-items-center px-3">
                    <i class="bi bi-paperclip fs-5"></i>
                </label>
                <InputFile id="fileInput" class="d-none" OnChange="OnFileSelected" accept="image/*" />
                <input type="text" id="userInput" class="form-control rounded rounded-4" @bind="userInput"
                @onkeydown="@Enter" @bind:event="oninput" autocomplete="off" spellcheck="false" autocorrect="off"
                autocapitalize="off" placeholder="Type your message..." />
                <div class="input-group-append">
                    <SpeechToText Language="@Language" OnTranscription="HandleTranscription" />
                    <button class="btn" @onclick="SendMessage" type="button" aria-label="Send message" title="Send message">
                        <i class="bi bi-send fs-6"></i>
                    </button>
                </div>
            </div>
        </div>
    </div>
}
else
{
    <div class="d-flex flex-column justify-content-center align-items-center" style="height: 70vh;">
        <h2 class="mb-4">What can I help with?</h2>
        <div class="form-group w-100">
            <div class="col-8 col-md-6 col-sm-8 mx-auto" id="inputChatContainer">
                <div class="input-group mb-3">
                    <input type="text" id="userInput" class="form-control rounded rounded-4" @bind="userInput"
                    @onkeydown="@Enter" @bind:event="oninput" autocomplete="off" spellcheck="false" autocorrect="off"
                    autocapitalize="off" placeholder="Ask anything" />
                    <div class="input-group-append">
                        <SpeechToText Language="@Language" OnTranscription="HandleTranscription" />
                        <button class="btn" @onclick="SendMessage" type="button" aria-label="Send message"
                        title="Send message">
                            <i class="bi bi-send fs-6"></i>
                        </button>
                    </div>
                </div>
            </div>
        </div>
    </div>
}

<ShareConversationModal IsVisible="showShareModal" 
<<<<<<< HEAD
ConversationId="ConversationId" 
ConversationName=""
OnClose="CloseShareModal" 
OnSharedConversationChanged="HandleSharedConversationChanged" />
=======
                        ConversationId="ConversationId" 
                        ConversationName=""
                        ChatId="shareChatId"
                        OnClose="CloseShareModal" 
                        OnSharedConversationChanged="HandleSharedConversationChanged" />
>>>>>>> 9be9460e

@code {

    [Parameter]
    public Guid? ConversationId { get; set; }

    [Parameter]
    public string? Language { get; set; } = "en-US";

    private string userInput = string.Empty;
    private List<ChatMessageItem> chatHistory = new List<ChatMessageItem>();
    private EnhancedMarkdown? MarkdownSetValue { get; set; }
    private string currentSessionId = string.Empty;
    private bool isAuthenticated = false;
    private bool unauthorized = false;
    private bool showShareModal = false;
    private Guid? shareChatId = null;
    private Guid? showCommentFor = null;
    private string currentComment = string.Empty;

    private string? attachedImageBase64;
    private string? attachedImageContentType;

    protected override async Task OnInitializedAsync()
    {
        var authState = await AuthenticationStateProvider.GetAuthenticationStateAsync();
        isAuthenticated = authState.User.Identity?.IsAuthenticated ?? false;

        if (ConversationId.HasValue)
        {
            if (!isAuthenticated)
            {
                currentSessionId = await JSRuntime.InvokeAsync<string>("sessionStorage.getItem", "CurrentSessionId");
            }

            try
            {
                var chatMessages = await ConversationClient.GetConversationMessagesAsync(
                    ConversationId.Value, currentSessionId);

                foreach (var item in chatMessages)
                {
                    chatHistory.Add(new ChatMessageItem
                    {
                        Id = item.Id,
                        IsSystem = item.Role == (int)ChatRole.Assistant,
                        Message = item.Content,
                        Reaction = item.Reaction,
                        UserComment = item.UserComment
                    });
                }
                StateHasChanged();
            }
            catch (UnauthorizedAccessException)
            {
                unauthorized = true;
            }
        }
    }

    protected override async Task OnAfterRenderAsync(bool firstRender)
    {
        if (firstRender)
        {
            await Task.Delay(2000);
            await JSRuntime.InvokeVoidAsync("beautifyCodeBlocks");
            await JSRuntime.InvokeVoidAsync("highlightCodeBlocks");
        }
    }

    private async Task OnFileSelected(InputFileChangeEventArgs e)
    {
        var file = e.File;

        using var stream = file.OpenReadStream(maxAllowedSize: 5 * 1024 * 1024);
        var buffer = new byte[file.Size];
        await stream.ReadAsync(buffer);

        attachedImageBase64 = Convert.ToBase64String(buffer);
        attachedImageContentType = file.ContentType;

        // Show inline preview in chat
        chatHistory.Add(new ChatMessageItem
            {
                IsSystem = false,
                Message = string.Empty, // no text needed
                ImageBase64 = attachedImageBase64,
                ImageContentType = attachedImageContentType
            });

        StateHasChanged();
    }

    private async Task SendMessage()
    {
        if (string.IsNullOrWhiteSpace(userInput) && string.IsNullOrEmpty(attachedImageBase64))
        {
            return;
        }

        var newConversation = false;
        if (!ConversationId.HasValue)
        {
            if (!isAuthenticated)
            {
                currentSessionId = Guid.NewGuid().ToString();
                await JSRuntime.InvokeVoidAsync("sessionStorage.setItem", "CurrentSessionId", currentSessionId);
            }
            var conversation = await ConversationClient.Create(currentSessionId);
            ConversationId = conversation.Id;
            newConversation = true;
        }

        // Add user input to history
        var query = userInput.Trim();
        chatHistory.Add(new ChatMessageItem { IsSystem = false, Message = query });


        // Agent "thinking"
        var response = new ChatMessageItem { IsSystem = true, Message = "One moment, the agent is thinking ..." };
        chatHistory.Add(response);
        userInput = string.Empty;
        StateHasChanged();

        // 🚀 Send text + image to backend
        var request = new PromptRequest(query, ConversationId.Value,
            currentSessionId, attachedImageBase64, attachedImageContentType);

        var result = await ChatClient.InvokeStreamAsync(request);
        response.Message = string.Empty;
        await foreach (var item in result)
        {
            response.Message += item.Content;
            await Task.Delay(1);

            await MarkdownSetValue!.SetValue(response.Message);
        }

        // Reset after send
        attachedImageBase64 = null;
        attachedImageContentType = null;

        if (newConversation)
        {
            ConversationState.NotifyConversationAdded();
            Navigation.NavigateTo($"/c/{ConversationId}", false);
        }
    }

    public async Task Enter(KeyboardEventArgs e)
    {
        if (e.Code == "Enter" || e.Code == "NumpadEnter")
        {
            await SendMessage();
        }
    }

    private void HandleTranscription(string result)
    {
        userInput = result;
        StateHasChanged();
    }

    private void GoHome()
    {
        Navigation.NavigateTo("/", true);
    }

    // Share Modal methods
    private async Task ShowShareModal()
    {
        if (ConversationId.HasValue && isAuthenticated)
        {
            shareChatId = null;
            showShareModal = true;
            await JSRuntime.InvokeVoidAsync("hideInputChatContainer");
        }
    }

    private async Task ShowShareMessageModal(ChatMessageItem message)
    {
        if (ConversationId.HasValue && isAuthenticated)
        {
            shareChatId = message.Id;
            showShareModal = true;
            await JSRuntime.InvokeVoidAsync("hideInputChatContainer");
        }
    }
    
    private async Task ToggleLike(ChatMessageItem message)
    {
        var newReaction = message.Reaction == ReactionType.Like ? ReactionType.None : ReactionType.Like;
        var success = await ConversationClient.UpdateMessageReactionAsync(ConversationId!.Value, message.Id, newReaction);
        if (success)
        {
            message.Reaction = newReaction;
            StateHasChanged();
        }
    }

    private void CloseShareModal()
    {
        showShareModal = false;
        shareChatId = null; // Reset chatId when closing modal
        JSRuntime.InvokeVoidAsync("showInputChatContainer");
        StateHasChanged();
    }

    private void HandleSharedConversationChanged()
    {
        StateHasChanged();
    }
    private async Task ToggleDislike(ChatMessageItem message)
    {
        var newReaction = message.Reaction == ReactionType.Dislike ? ReactionType.None : ReactionType.Dislike;
        var success = await ConversationClient.UpdateMessageReactionAsync(ConversationId!.Value, message.Id, newReaction);
        if (success)
        {
            message.Reaction = newReaction;
            StateHasChanged();
        }
    }

    private void ToggleComment(ChatMessageItem message)
    {
        if (showCommentFor == message.Id)
        {
            showCommentFor = null;
            currentComment = string.Empty;
        }
        else
        {
            showCommentFor = message.Id;
            currentComment = message.UserComment;
        }
        StateHasChanged();
    }

    private async Task SaveComment(ChatMessageItem message)
    {
        var success = await ConversationClient.UpdateMessageCommentAsync(ConversationId!.Value, message.Id, currentComment);
        if (success)
        {
            message.UserComment = currentComment;
            showCommentFor = null;
            currentComment = string.Empty;
            StateHasChanged();
        }
    }
}<|MERGE_RESOLUTION|>--- conflicted
+++ resolved
@@ -128,18 +128,11 @@
 }
 
 <ShareConversationModal IsVisible="showShareModal" 
-<<<<<<< HEAD
-ConversationId="ConversationId" 
-ConversationName=""
-OnClose="CloseShareModal" 
-OnSharedConversationChanged="HandleSharedConversationChanged" />
-=======
                         ConversationId="ConversationId" 
                         ConversationName=""
                         ChatId="shareChatId"
                         OnClose="CloseShareModal" 
                         OnSharedConversationChanged="HandleSharedConversationChanged" />
->>>>>>> 9be9460e
 
 @code {
 
